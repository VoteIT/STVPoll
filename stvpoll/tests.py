from __future__ import unicode_literals

import unittest
import os
import json
from codecs import open

from stvpoll import STVPollBase
from stvpoll.scottish_stv import ScottishSTV
from stvpoll.cpo_stv import CPO_STV
from typing import Type


def _opa_example_fixture(factory):
    """
    28 voters ranked Alice first, Bob second, and Chris third
    26 voters ranked Bob first, Alice second, and Chris third
    3 voters ranked Chris first
    2 voters ranked Don first
    1 voter ranked Eric first
    """
    obj = factory(seats=3, candidates=['Alice', 'Bob', 'Chris', 'Don', 'Eric'])
    obj.add_ballot(['Alice', 'Bob', 'Chris'], 28)
    obj.add_ballot(['Bob', 'Alice', 'Chris'], 26)
    obj.add_ballot(['Chris'], 3)
    obj.add_ballot(['Don'], 2)
    obj.add_ballot(['Eric'], 1)
    return obj

def _wikipedia_example_fixture(factory):
    """
    Example from https://en.wikipedia.org/wiki/Single_transferable_vote
    """
    example_ballots = (
        (('orange',), 4),
        (('pear', 'orange',), 2),
        (('chocolate', 'strawberry',), 8),
        (('chocolate', 'bonbon',), 4),
        (('strawberry',), 1),
        (('bonbon',), 1),
    )
    obj = factory(seats=3, candidates=('orange', 'chocolate', 'pear', 'strawberry', 'bonbon'))
    for b in example_ballots:
        obj.add_ballot(*b)
    return obj


def _wikipedia_cpo_example_fixture(factory):
    """
    Example from https://en.wikipedia.org/wiki/CPO-STV
    """
    example_candidates = ('Andrea', 'Carter', 'Brad', 'Delilah', 'Scott')
    example_ballots = (
        (('Andrea',), 25),
        (('Carter', 'Brad', 'Delilah'), 34),
        (('Brad', 'Delilah'), 7),
        (('Delilah', 'Brad'), 8),
        (('Delilah', 'Scott'), 5),
        (('Scott', 'Delilah'), 21),
    )
    obj = factory(seats=3, candidates=example_candidates)
    for b in example_ballots:
        obj.add_ballot(*b)
    return obj


def _CPO_extreme_tie_fixture(factory):
    # type: (Type[STVPollBase]) -> STVPollBase
    """
    Example from https://en.wikipedia.org/wiki/CPO-STV
    """
    example_candidates = ('Andrea', 'Batman', 'Robin', 'Gorm')
    example_ballots = (
        (('Andrea', 'Batman', 'Robin'), 1),
        (('Robin', 'Andrea', 'Batman'), 1),
        (('Batman', 'Robin', 'Andrea'), 1),
        (('Gorm',), 2),
    )
    obj = factory(seats=2, candidates=example_candidates)
    for b in example_ballots:
        obj.add_ballot(*b)
    return obj


def _scottish_tiebreak_history_fixture(factory):
    # type: (Type[STVPollBase]) -> STVPollBase
    """
    Example from https://en.wikipedia.org/wiki/CPO-STV
    """
    example_candidates = ('Andrea', 'Robin', 'Gorm')
    example_ballots = (
        (('Andrea', ), 3),
        (('Robin', ), 2),
        (('Gorm', 'Robin'), 1),
    )
    obj = factory(seats=1, candidates=example_candidates, quota=lambda x: 100)
    for b in example_ballots:
        obj.add_ballot(*b)
    return obj


def _incomplete_result_fixture(factory):
    # type: (Type[STVPollBase]) -> STVPollBase
    """
    Example from https://en.wikipedia.org/wiki/CPO-STV
    """
    example_candidates = ('Andrea', 'Batman', 'Robin', 'Gorm')
    example_ballots = (
        (('Batman',), 1),
        (('Gorm',), 2),
    )
    obj = factory(seats=3, candidates=example_candidates, random_in_tiebreaks=False)
    for b in example_ballots:
        obj.add_ballot(*b)
    return obj


def _big_fixture(factory, candidates, seats):
    with open('stvpoll/testdata/70 in 35.json') as infile:
        votedata = json.load(infile)
    # obj = factory(seats=votedata['seats'], candidates=votedata['candidates'])
    obj = factory(candidates=votedata['candidates'][:candidates], seats=seats)
    for b in votedata['ballots']:
        obj.add_ballot(b, 1)
    return obj


class STVPollBaseTests(unittest.TestCase):

    @property
    def _cut(self):
        from stvpoll import STVPollBase
        return STVPollBase

    def test_ballot_count(self):
        obj = self._cut(seats=0, candidates=('a', 'b'))
        obj.add_ballot(['a', 'b'], 5)
        obj.add_ballot(['a'], 3)
        obj.add_ballot(['b'], 8)
        self.assertEqual(obj.ballot_count, 16)

    def test_add_ballot(self):
        obj = self._cut(seats=0, candidates=('a', 'b'))
        obj.add_ballot(['a', 'b'])
        obj.add_ballot(['a', 'b'])
        obj.add_ballot(['a', 'b'])
        obj.add_ballot(['a'])
        obj.add_ballot(['a'])
        obj.add_ballot(['b'])
        self.assertEqual(obj.ballot_count, 6)


class ScottishSTVTests(unittest.TestCase):
    opa_results = {'Alice', 'Bob', 'Chris'}
    wiki_results = {'chocolate', 'strawberry', 'orange'}
    wiki_cpo_results = {'Carter', 'Scott', 'Andrea'}

    @property
    def _cut(self):
        # type: () -> Type[STVPollBase]
        return ScottishSTV

    def test_opa_example(self):
        obj = _opa_example_fixture(self._cut)
        result = obj.calculate()
        self.assertEqual(result.elected_as_set(), self.opa_results)
        self.assertEqual(result.as_dict()['randomized'], False)

    def test_wikipedia_example(self):
        obj = _wikipedia_example_fixture(self._cut)
        result = obj.calculate()
        self.assertEqual(result.elected_as_set(), self.wiki_results)
        self.assertEqual(result.as_dict()['randomized'], False)

    def test_wikipedia_cpo_example(self):
        obj = _wikipedia_cpo_example_fixture(self._cut)
        result = obj.calculate()
        self.assertEqual(result.elected_as_set(), self.wiki_cpo_results)
        self.assertEqual(result.as_dict()['randomized'], False)

    def test_tiebreak_randomized(self):
        obj = _CPO_extreme_tie_fixture(self._cut)
        result = obj.calculate()
        self.assertEqual(result.as_dict()['randomized'], True)
        self.assertEqual(result.as_dict()['complete'], True)

<<<<<<< HEAD
    def test_scottish_tiebreak_history(self):
        obj = _scottish_tiebreak_history_fixture(self._cut)
        result = obj.calculate()
        print (map(str, result.rounds))
#        self.assertEqual(result.as_dict()['quota'], 3)
#        self.assertEqual(result.as_dict()['winners'], ('Gorm', 'Andrea', 'Robin'))
        self.assertEqual(result.as_dict()['randomized'], False)
        self.assertEqual(result.as_dict()['complete'], True)

    def test_incomplete_result(self):
        obj = _incomplete_result_fixture(self._cut)
        result = obj.calculate()
        self.assertEqual(result.as_dict()['randomized'], False)
        self.assertEqual(result.as_dict()['complete'], False)
=======
>>>>>>> b7f923fa


# class CPOSTVTests(ScottishSTVTests):
#     wiki_cpo_results = {'Carter', 'Andrea', 'Delilah'}
#
#     @property
#     def _cut(self):
#         return CPO_STV


class ScottishElectionTests(unittest.TestCase):
    ward_winners = (
        {'Kevin  LANG', 'Louise YOUNG', 'Graham HUTCHISON', 'Norrie WORK'},
        {'Graeme BRUCE', 'Neil GARDINER', 'Ricky HENDERSON', 'Susan WEBBER'},
        {'Robert Christopher ALDRIDGE', 'Claire BRIDGMAN', 'Mark BROWN'},
        {'Eleanor BIRD', 'Jim CAMPBELL', 'Cammy DAY', 'George GORDON'},
        {'Gavin BARRIE', 'Max MITCHELL', 'Hal OSLER', 'Iain  WHYTE'},
        {'Scott DOUGLAS', 'Gillian GLOYER', 'Frank ROSS'},
        {'Denis DIXON', 'Catherine FULLERTON', 'Ashley GRACZYK', 'Donald WILSON'},
        {'Scott ARTHUR', 'Phil DOGGART', 'Jason RUST'},
        {'Gavin CORBETT', 'Andrew JOHNSTON', 'David KEY'},
        {'Nick COOK', 'Melanie MAIN', 'Neil ROSS', 'Mandy WATT'},
        {'Karen DORAN', 'Claire MILLER', 'Jo MOWAT', 'Alasdair RANKIN'},
        {'Marion DONALDSON', 'Amy MCNEESE-MECHAN', 'Susan RAE', 'Lewis RITCHIE'},
        {'Chas BOOTH', 'Adam MCVEY', 'Gordon John MUNRO'},
        {'Ian CAMPBELL', 'Joan GRIFFITHS', 'John MCLELLAN', 'Alex STANIFORTH'},
        {'Steve BURGESS', 'Alison DICKIE', 'Ian PERRY', 'Cameron ROSE'},
        {'Lezley Marion CAMERON', 'Derek HOWIE', 'Lesley MACINNES', 'Stephanie SMITH'},
        {'KATE CAMPBELL', 'MARY CAMPBELL', 'Maureen CHILD', 'Callum LAIDLAW'},
    )

    @property
    def _cut(self):
        # type: () -> Type[STVPollBase]
        return ScottishSTV

    def test_all(self):
        election_dir = 'stvpoll/testdata/scottish_election_data/'
        for f in os.listdir(election_dir):
            ballots = []
            candidates = []
            with open(election_dir + f) as edata:
                standing, winners = map(int, edata.readline().strip().split(' '))
                while True:
                    line = edata.readline().strip().split(' ')
                    if line[0] == '0':
                        break
                    count = int(line.pop(0))
                    line.pop()
                    ballots.append((map(int, line), count))
                for i in range(standing):
                    candidates.append(edata.readline().strip()[1:-1])

            poll = ScottishSTV(winners, candidates)
            for b in ballots:
                poll.add_ballot([candidates[i-1] for i in b[0]], b[1])
            result = poll.calculate()
            ward_number = int(f.split('_')[1])
            self.assertEqual(result.elected_as_set(), self.ward_winners[ward_number-1])


# class CPOElectionTests(ScottishElectionTests):
<<<<<<< HEAD
=======
#
>>>>>>> b7f923fa
#     @property
#     def _cut(self):
#         return CPO_STV


if __name__ == "__main__":
    unittest.main()<|MERGE_RESOLUTION|>--- conflicted
+++ resolved
@@ -184,14 +184,10 @@
         self.assertEqual(result.as_dict()['randomized'], True)
         self.assertEqual(result.as_dict()['complete'], True)
 
-<<<<<<< HEAD
     def test_scottish_tiebreak_history(self):
         obj = _scottish_tiebreak_history_fixture(self._cut)
         result = obj.calculate()
-        print (map(str, result.rounds))
-#        self.assertEqual(result.as_dict()['quota'], 3)
-#        self.assertEqual(result.as_dict()['winners'], ('Gorm', 'Andrea', 'Robin'))
-        self.assertEqual(result.as_dict()['randomized'], False)
+        self.assertEqual(result.as_dict()['randomized'], not isinstance(obj, ScottishSTV))
         self.assertEqual(result.as_dict()['complete'], True)
 
     def test_incomplete_result(self):
@@ -199,16 +195,14 @@
         result = obj.calculate()
         self.assertEqual(result.as_dict()['randomized'], False)
         self.assertEqual(result.as_dict()['complete'], False)
-=======
->>>>>>> b7f923fa
-
-
-# class CPOSTVTests(ScottishSTVTests):
-#     wiki_cpo_results = {'Carter', 'Andrea', 'Delilah'}
-#
-#     @property
-#     def _cut(self):
-#         return CPO_STV
+
+
+class CPOSTVTests(ScottishSTVTests):
+    wiki_cpo_results = {'Carter', 'Andrea', 'Delilah'}
+
+    @property
+    def _cut(self):
+        return CPO_STV
 
 
 class ScottishElectionTests(unittest.TestCase):
@@ -263,10 +257,7 @@
 
 
 # class CPOElectionTests(ScottishElectionTests):
-<<<<<<< HEAD
-=======
 #
->>>>>>> b7f923fa
 #     @property
 #     def _cut(self):
 #         return CPO_STV
