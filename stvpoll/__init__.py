--- conflicted
+++ resolved
@@ -305,15 +305,12 @@
         # type () -> None
         for ballot in self.ballots:
             ballot.current_preference.votes += ballot.value
-<<<<<<< HEAD
 
         self.result.transfer_log.append({
             'transfers': None,
             'current_votes': self.current_votes,
             'exhausted_votes': self.result.exhausted,
         })
-=======
->>>>>>> b7f923fa
 
     def get_ties(self, candidate, sample=None):
         # type (Candidate, List[Candidate]) -> List[Candidate]
@@ -350,8 +347,9 @@
 
     def select_multiple(self, candidates, method, status=Candidate.ELECTED):
         # type: (Iterable[Candidate], int, int) -> None
-        self.result.new_round()
-        self.result.select_multiple(candidates, self.standing_candidates, method, status)
+        if candidates:
+            self.result.new_round()
+            self.result.select_multiple(candidates, self.standing_candidates, method, status)
 
     def calculate(self):
         # type: () -> ElectionResult
